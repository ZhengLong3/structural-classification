from __future__ import annotations

import json

from collections.abc import Callable
from functools import total_ordering
from queue import PriorityQueue

import networkx as nx
import numpy as np

from structure_graph import StructureGraph
from structure_graph import PlaneNode

@total_ordering
class PriorityData:
    def __init__(self, gn: float, hn: float, representation) -> PriorityData:
        self.gn = gn
        self.hn = hn
        self.repr = representation

    def __eq__(self, other: PriorityData):
        return self.gn + self.hn == other.gn + other.hn

    def __lt__(self, other: PriorityData):
        return self.gn + self.hn < other.gn + other.hn

class SimpleGraph:
    def __init__(self, node_list: tuple[float], edge_list: dict[tuple[int, int], float]) -> SimpleGraph:
        """
        Creates a simple graph object which contains the state representation of the graph for A* search.

        Parameters:
            node_list: A tuple of floats dictating the weights on the nodes.
            edge_list: A dictionary where the key is the two nodes the edge connects and the value is the weight of the edge.
        """
        self.node_list: tuple[float] = node_list
        self.edge_list: dict[tuple[int, int], float] = edge_list

    def __eq__(self, other: SimpleGraph) -> bool:
        """
        Two SimpleGraphs are equal if the nodes have the same weight in the same order and contain the same edges with the same weights.
        """
        if self.get_num_nodes() != other.get_num_nodes():
            return False
        if self.get_num_edges() != other.get_num_edges():
            return False
        for a, b in zip(sorted(self.node_list), sorted(other.node_list)):
            if abs(a - b) > 0.001:
                return False
        for key in self.edge_list:
            if key not in other.edge_list:
                return False
            if abs(self.edge_list[key] - other.edge_list[key]) > 0.001:
                return False
        return True

    def insert_node(self, value: float) -> SimpleGraph:
        """
        Creates a new SimpleGraph with a new node added to the back of the node_list.

        Parameters:
            value: A float for the weight of the newly added node.

        Returns:
            A new SimpleGraph with the new node added.
        """
        return SimpleGraph(self.node_list + (value,), self.edge_list.copy())

    def check_deletable(self, index: int) -> bool:
        """
        Checks whether a node can be deleted. A node can be deleted only if it has no edges connected to it.

        Parameters:
            index: The position of the node to check.
        """
        for key in self.edge_list:
            if key[0] == index or key[1] == index:
                return False
        return True

    def delete_node(self, index: int) -> SimpleGraph:
        """
        Deletes the node at with position at index. Can only be done if no edges are connected to the deleted node.
        """
        if not self.check_deletable(index):
            return self
        last_index = len(self.node_list) - 1
        new_graph = self.swap_labels(index, last_index)
        new_graph.node_list = new_graph.node_list[:-1]
        return new_graph

    def insert_edge(self, node1: int, node2: int, value: float) -> SimpleGraph:
        """
        Creates a new SimpleGraph with a new edge added.

        Parameters:
            node1: The position of the node in the node_list to add the edge to.
            node2: The position of the second node in the node list to add the edge to.
            value: The weight of the edge to be added.

        Returns:
            A new SimpleGraph with the new edge added.
        """
        new_dict = self.edge_list.copy()
        new_dict[sorted((node1, node2))] = value
        return SimpleGraph(self.node_list, new_dict)

<<<<<<< HEAD
    def delete_edge(self, node1: int, node2: int) -> SimpleGraph:
        """
        Creates a new SimpleGraph with a deleted edge.

        Parameters:
            node1: The position of the first node of the edge in node_list.
            node2: The position of the second node of the edge in node_list.

        Returns:
            A new SimpleGraph with the edge deleted.
        """
        sorted_key = sorted((node1, node2))
        new_set = self.edge_list.copy()
        if sorted_key in new_set:
            del new_set[sorted_key]
        return SimpleGraph(self.node_list, new_set)
    
=======
>>>>>>> 471a2828
    def swap_labels(self, node1: int, node2: int) -> SimpleGraph:
        """
        Creates a new SimpleGraph with the positions of two nodes swapped in the node_list.

        Parameters:
            node1: The position of the first node in the node_list.
            node2: The position of the second node in the node_list.

        Returns:
            A new SimpleGraph with the node positions swapped (including the edge_list).
        """
        list_node_list = list(self.node_list)
        list_node_list[node1], list_node_list[node2] = list_node_list[node2], list_node_list[node1]
        new_dict = {}
        for key in self.edge_list:
            key_copy = list(key)
            for i in range(2):
                if key_copy[i] == node1:
                    key_copy[i] = node2
                elif key_copy[i] == node2:
                    key_copy[i] = node1
            new_dict[sorted(tuple(key_copy))] = self.edge_list[key]
        return SimpleGraph(tuple(list_node_list), new_dict)

    def get_num_nodes(self) -> int:
        return len(self.node_list)

    def get_num_edges(self) -> int:
        return len(self.edge_list)


def dumb_heuristic(current: SimpleGraph, goal: SimpleGraph):
    pass

def transition_function(current: SimpleGraph, goal: SimpleGraph) -> list[tuple[float, SimpleGraph]]:
    """
    Returns a list of (cost, result) tuples of possible edit actions given the current graph. The list of actions and their costs are as follows:
    1. Adding an edge (costs the weight of the edge)
    2. Removing an edge (costs the weight of the edge)
    3. Modifying the weight of an edge (costs the absolute difference in weights)
    4. Adding a vertex (costs the weight of the vertex)
    5. Removing a vertex (costs the weight of the vertex and the vertex must be disconnected)
    6. Modifying the weight of a vertex (costs the absolute difference in weights)
    7. Moving the position of a node in the graph (costs 0) -> Might end up not allowing this

    Parameters:
        current: The current SimpleGraph to generate children of.
        goal: The final SimpleGraph to reach.

    Returns:
        A list of (cost, result) tuples.
    """
    pass

    actions = []

    # # Shuffling the order of the nodes
    # for i in range(current.get_num_nodes() - 1):
    #     for j in range(i + 1, current.get_num_nodes()):
    #         actions.append((0, current.swap_labels(i, j)))

    # Consider adding nodes if there are more nodes in the goal graph compared to the current graph.
    if current.get_num_nodes() < goal.get_num_nodes():
        for value in goal.node_list:
            actions.append((value, current.insert_node(value)))
    
    # Consider deleting nodes if there are more nodes in the current graph compared to the goal graph.
    if current.get_num_nodes() > goal.get_num_nodes():
        for i in range(current.get_num_nodes()):
            actions.append((current.node_list[i], current.delete_node(i)))


def a_star_graph_edit_distance(start: np.ndarray, goal: np.ndarray, heuristic: Callable[[SimpleGraph, SimpleGraph], float]) -> float:
    queue = PriorityQueue()

def node_subst_cost(node1, node2):
    return abs(node1["area"] - node2["area"])

def node_ins_del_cost(node):
    return node["area"]

def edge_subst_cost(edge1, edge2):
    return abs(edge1["angle"] - edge2["angle"])

def edge_ins_del_cost(edge):
    return edge["angle"]


if __name__ == "__main__":
    structures = {}
    with open("data/structures.json", "r") as f:
        structure_list = json.load(f)
    for structure in structure_list:
        structures[structure["name"]] = structure["rects"]
    graph1 = StructureGraph.create_from_node_list(map(lambda x: PlaneNode.create_from_vectors(*x), structures["House"]))
    graph2 = StructureGraph.create_from_node_list(map(lambda x: PlaneNode.create_from_vectors(*x), structures["cube"]))
    print(nx.graph_edit_distance(graph1.get_simple_graph(), graph1.get_simple_graph(), node_subst_cost=node_subst_cost, node_del_cost=node_ins_del_cost, node_ins_cost=node_ins_del_cost, edge_subst_cost=edge_subst_cost, edge_ins_cost=edge_ins_del_cost, edge_del_cost=edge_ins_del_cost))<|MERGE_RESOLUTION|>--- conflicted
+++ resolved
@@ -106,7 +106,6 @@
         new_dict[sorted((node1, node2))] = value
         return SimpleGraph(self.node_list, new_dict)
 
-<<<<<<< HEAD
     def delete_edge(self, node1: int, node2: int) -> SimpleGraph:
         """
         Creates a new SimpleGraph with a deleted edge.
@@ -123,9 +122,7 @@
         if sorted_key in new_set:
             del new_set[sorted_key]
         return SimpleGraph(self.node_list, new_set)
-    
-=======
->>>>>>> 471a2828
+
     def swap_labels(self, node1: int, node2: int) -> SimpleGraph:
         """
         Creates a new SimpleGraph with the positions of two nodes swapped in the node_list.
@@ -178,7 +175,6 @@
     Returns:
         A list of (cost, result) tuples.
     """
-    pass
 
     actions = []
 
@@ -198,6 +194,24 @@
             actions.append((current.node_list[i], current.delete_node(i)))
 
 
+    actions = []
+
+    # # Shuffling the order of the nodes
+    # for i in range(current.get_num_nodes() - 1):
+    #     for j in range(i + 1, current.get_num_nodes()):
+    #         actions.append((0, current.swap_labels(i, j)))
+
+    # Consider adding nodes if there are more nodes in the goal graph compared to the current graph.
+    if current.get_num_nodes() < goal.get_num_nodes():
+        for value in goal.node_list:
+            actions.append((value, current.insert_node(value)))
+    
+    # Consider deleting nodes if there are more nodes in the current graph compared to the goal graph.
+    if current.get_num_nodes() > goal.get_num_nodes():
+        for i in range(current.get_num_nodes()):
+            actions.append((current.node_list[i], current.delete_node(i)))
+
+
 def a_star_graph_edit_distance(start: np.ndarray, goal: np.ndarray, heuristic: Callable[[SimpleGraph, SimpleGraph], float]) -> float:
     queue = PriorityQueue()
 
